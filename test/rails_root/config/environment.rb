--- conflicted
+++ resolved
@@ -1,10 +1,6 @@
 # Specifies gem version of Rails to use when vendor/rails is not present
 old_verbose, $VERBOSE = $VERBOSE, nil
-<<<<<<< HEAD
-RAILS_GEM_VERSION = '> 2.1.0' unless defined? RAILS_GEM_VERSION
-=======
 RAILS_GEM_VERSION = '>= 2.1.0' unless defined? RAILS_GEM_VERSION
->>>>>>> c33610ab
 $VERBOSE = old_verbose
 
 require File.join(File.dirname(__FILE__), 'boot')
