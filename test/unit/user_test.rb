require File.dirname(__FILE__) + '/../test_helper'

class UserTest < Test::Unit::TestCase
  load_all_fixtures

  should_have_many :posts
  should_have_many :dogs

  should_have_one :address

  should_have_indices :email, :name, [:email, :name]
  should_have_index :age

  should_not_allow_values_for :email, "blah", "b lah"
  should_allow_values_for :email, "a@b.com", "asdf@asdf.com"
  should_ensure_length_in_range :email, 1..100
  should_ensure_value_in_range :age, 1..100
  should_protect_attributes :password
  should_have_class_methods :find, :destroy
  should_have_instance_methods :email, :age, :email=, :valid?
  should_have_db_columns :name, :email, :age
  should_have_db_column :id, :type => "integer", :primary => true
  should_have_db_column :email, :type => "string", :default => nil,   :precision => nil, :limit    => 255, 
                                :null => true,     :primary => false, :scale     => nil, :sql_type => 'varchar(255)'
  should_require_acceptance_of :eula
  should_require_unique_attributes :email, :scoped_to => :name
<<<<<<< HEAD
  
  should_ensure_length_is :ssn, 9, :message => "Social Security Number is not the right length"
  should_only_allow_numeric_values_for :ssn
=======
  should_have_readonly_attributes :name
>>>>>>> 5eb93044
end<|MERGE_RESOLUTION|>--- conflicted
+++ resolved
@@ -24,11 +24,9 @@
                                 :null => true,     :primary => false, :scale     => nil, :sql_type => 'varchar(255)'
   should_require_acceptance_of :eula
   should_require_unique_attributes :email, :scoped_to => :name
-<<<<<<< HEAD
   
   should_ensure_length_is :ssn, 9, :message => "Social Security Number is not the right length"
   should_only_allow_numeric_values_for :ssn
-=======
+
   should_have_readonly_attributes :name
->>>>>>> 5eb93044
 end